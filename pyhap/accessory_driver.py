--- conflicted
+++ resolved
@@ -459,12 +459,6 @@
         if topic not in self.topics:
             return
 
-<<<<<<< HEAD
-=======
-        data = {HAP_REPR_CHARS: [data]}
-        bytedata = to_hap_json(data)
-
->>>>>>> 55f3b5d8
         if threading.current_thread() == self.tid:
             self.async_send_event(topic, data, sender_client_addr)
             return
