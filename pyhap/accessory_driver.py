--- conflicted
+++ resolved
@@ -440,11 +440,7 @@
             }
             if HAP_REPR_VALUE in cq:
                 # TODO: status needs to be based on success of set_value
-<<<<<<< HEAD
-                char.client_update_value(cq["value"])
-=======
                 char.client_update_value(cq[HAP_REPR_VALUE])
->>>>>>> 93d8f4f6
                 if "r" in cq:
                     response[HAP_REPR_VALUE] = char.value
 
