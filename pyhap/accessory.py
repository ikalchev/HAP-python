import asyncio
import itertools
import logging
import struct
import threading

import ed25519

from pyhap import util, SUPPORT_QR_CODE
from pyhap.const import (
    STANDALONE_AID, HAP_REPR_AID, HAP_REPR_IID, HAP_REPR_SERVICES,
    HAP_REPR_VALUE, CATEGORY_OTHER, CATEGORY_BRIDGE)
from pyhap.iid_manager import IIDManager
from pyhap.loader import get_loader

if SUPPORT_QR_CODE:
    import base36
    from pyqrcode import QRCode

logger = logging.getLogger(__name__)


class Accessory:
    """A representation of a HAP accessory.

    Inherit from this class to build your own accessories.

    At the end of the init of this class, the _set_services method is called.
    Use this to set your HAP services.
    """

    category = CATEGORY_OTHER

    @classmethod
    def create(cls, display_name, pincode, aid=STANDALONE_AID):
        mac = util.generate_mac()
        return cls(display_name, aid=aid, mac=mac, pincode=pincode)

    def __init__(self, display_name, aid=None, mac=None, pincode=None,
                 iid_manager=None, setup_id=None):
        """Initialise with the given properties.

        :param display_name: Name to be displayed in the Home app.
        :type display_name: str

        :param aid: The accessory ID, uniquely identifying this accessory.
            `Accessories` that advertised on the network must have the
            standalone AID. Defaults to None, in which case the `AccessoryDriver`
            will assign the standalone AID to this `Accessory`.
        :type aid: int

        :param mac: The MAC address of this `Accessory`, needed by HAP clients.
            Defaults to None, in which case the `AccessoryDriver`
            will assign a random MAC address to this `Accessory`.
        :type mac: str

        :param pincode: The pincode that HAP clients must prove they know in order
            to pair with this `Accessory`. Defaults to None, in which case a random
            pincode is generated. The pincode has the format "xxx-xx-xxx", where x is
            a digit.
        :type pincode: bytearray

        :param setup_id: Setup ID can be provided, although, per spec, should be random
            every time the instance is started. If not provided on init, will be random.
            4 digit string 0-9 A-Z
        :type setup_id: str
        """
        self.display_name = display_name
        self.aid = aid
        self.mac = mac
        self.config_version = 2
        self.reachable = True
        self._pincode = pincode
        self._setup_id = setup_id
        self.driver = None
        # threading.Event that gets set when the Accessory should stop.
        self.run_sentinel = None
        self.event_loop = None
        self.aio_stop_event = None

        sk, vk = ed25519.create_keypair()
        self.private_key = sk
        self.public_key = vk
        self.paired_clients = {}
        self.services = []
        self.iid_manager = iid_manager or IIDManager()

        self.add_info_service()

        self._set_services()

    def __repr__(self):
        """Return the representation of the accessory."""
        services = [s.display_name for s in self.services]
        return "<accessory display_name='{}' services={}>" \
            .format(self.display_name, services)

    def __getstate__(self):
        state = self.__dict__.copy()
        state['driver'] = None
        state['run_sentinel'] = None
        return state

    @property
    def setup_id(self):
        if self._setup_id is None:
            self._setup_id = util.generate_setup_id()
        return self._setup_id

    @property
    def pincode(self):
        if self._pincode is None:
            self._pincode = util.generate_pincode()
        return self._pincode

    def _set_services(self):
        """Sets the services for this accessory.

        .. deprecated:: 2.0
           Initialize the service inside the accessory `init` method instead.
        """
        pass

    def add_info_service(self):
        """Helper method to add the required `AccessoryInformation` service.

        Called in `__init__` to be sure that it is the first service added.
        May be overridden.
        """
        serv_info = get_loader().get_service('AccessoryInformation')
        serv_info.configure_char('Name', value=self.display_name)
        serv_info.configure_char('SerialNumber', value='default')
        self.add_service(serv_info)

    def set_info_service(self, firmware_revision=None, manufacturer=None,
                         model=None, serial_number=None):
        """Quick assign basic accessory information."""
        serv_info = self.get_service('AccessoryInformation')
        if firmware_revision:
            serv_info.configure_char(
                'FirmwareRevision', value=firmware_revision)
        if manufacturer:
            serv_info.configure_char('Manufacturer', value=manufacturer)
        if model:
            serv_info.configure_char('Model', value=model)
        if serial_number:
            if len(serial_number) >= 1:
                serv_info.configure_char('SerialNumber', value=serial_number)
            else:
                logger.warning(
                    "Couldn't add SerialNumber for %s. The SerialNumber must "
                    "be at least one character long.", self.display_name)

    def add_preload_service(self, service, chars=None):
        """Create a service with the given name and add it to this acc."""
        loader = get_loader()
        service = loader.get_service(service)
        if chars:
            chars = chars if isinstance(chars, list) else [chars]
            for char_name in chars:
                char = loader.get_char(char_name)
                service.add_characteristic(char)
        self.add_service(service)
        return service

    def set_sentinel(self, run_sentinel, aio_stop_event, event_loop):
        """Assign a run sentinel that can signal stopping.

        The run sentinel is a threading.Event object that can be used to manage
        continuous running of the Accessory, e.g. a loop reading from a sensor every 3
        seconds. The sentinel is "set" typically by the AccessoryDriver just before
        Accessory.stop is called.

        Example usage in the run method:
        >>> while not self.run_sentinel.wait(3): # If not set, every 3 seconds
        ...    sensor.readTemperature()
        """
        self.run_sentinel = run_sentinel
        self.aio_stop_event = aio_stop_event
        self.event_loop = event_loop

    def config_changed(self):
        """Notify the accessory about configuration changes.

        These include new services or updated characteristic values, e.g.
        the Name of a service changed.

        This method also notifies the driver about the change, so that it can
        publish the changes to the world.

        .. note:: If you are changing the configuration of a bridged accessory
           (i.e. an Accessory that is contained in a Bridge),
           you should call the `config_changed` method on the Bridge.

        """
        self.config_version += 1
        self.driver.config_changed()

    def add_service(self, *servs):
        """Add the given services to this Accessory.

        This also assigns unique IIDS to the services and their Characteristics.

        .. note:: Do not add or remove characteristics from services that have been added
            to an Accessory, as this will lead to inconsistent IIDs.

        :param servs: Variable number of services to add to this Accessory.
        :type: Service
        """
        for s in servs:
            self.services.append(s)
            self.iid_manager.assign(s)
            s.broker = self
            for c in s.characteristics:
                self.iid_manager.assign(c)
                c.broker = self

    def get_service(self, name):
        """Return a Service with the given name.

        A single Service is returned even if more than one Service with the same name
        are present.

        :param name: The display_name of the Service to search for.
        :type name: str

        :return: A Service with the given name or None if no such service exists in this
            Accessory.
        :rtype: Service
        """
        return next((s for s in self.services if s.display_name == name), None)

    def set_driver(self, driver):
        self.driver = driver

    def add_paired_client(self, client_uuid, client_public):
        """Adds the given client to the set of paired clients.

        :param client_uuid: The client's UUID.
        :type client_uuid: uuid.UUID

        :param client_public: The client's public key (not the session public key).
        :type client_public: bytes
        """
        self.paired_clients[client_uuid] = client_public

    def remove_paired_client(self, client_uuid):
        """Deletes the given client from the set of paired clients.

        :param client_uuid: The client's UUID.
        :type client_uuid: uuid.UUID
        """
        self.paired_clients.pop(client_uuid)

    @property
    def paired(self):
        return len(self.paired_clients) > 0

    def xhm_uri(self):
        """Generates the X-HM:// uri (Setup Code URI)

        :rtype: str
        """
        buffer = bytearray(b'\x00\x00\x00\x00\x00\x00\x00\x00')

        value_low = int(self.pincode.replace(b'-', b''), 10)
        value_low |= 1 << 28
        struct.pack_into('>L', buffer, 4, value_low)

        if self.category == CATEGORY_OTHER:
            buffer[4] = buffer[4] | 1 << 7

        value_high = self.category >> 1
        struct.pack_into('>L', buffer, 0, value_high)

        encoded_payload = base36.dumps(struct.unpack_from('>L', buffer, 4)[0]
                                       + (struct.unpack_from('>L', buffer, 0)[0] * (1 << 32))).upper()
        encoded_payload = encoded_payload.rjust(9, '0')

        return 'X-HM://' + encoded_payload + self.setup_id

    def get_characteristic(self, aid, iid):
        """Get the characteristic for the given IID.

        The AID is used to verify if the search is in the correct accessory.
        """
        if aid != self.aid:
            return None

        return self.iid_manager.get_obj(iid)

    def to_HAP(self):
        """A HAP representation of this Accessory.

        :return: A HAP representation of this accessory. For example:

        .. code-block:: python

           { "aid": 1,
               "services": [{
                   "iid" 2,
                   "type": ...,
                   ...
               }]
           }

        :rtype: dict
        """
        return {
            HAP_REPR_AID: self.aid,
            HAP_REPR_SERVICES: [s.to_HAP() for s in self.services],
        }

    def setup_message(self):
        """Print setup message to console.

        For QRCode `base36`, `pyqrcode` are required.
        Installation through `pip install HAP-python[QRCode]`
        """
        if SUPPORT_QR_CODE:
            xhm_uri = self.xhm_uri()
            print('Setup payload: {}'.format(xhm_uri), flush=True)
            print('Scan this code with your HomeKit app on your iOS device:',
                  flush=True)
            print(QRCode(xhm_uri).terminal(quiet_zone=2), flush=True)
            print('Or enter this code in your HomeKit app on your iOS device: '
                  '{}'.format(self.pincode.decode()))
        else:
            print('To use the QR Code feature, use \'pip install '
                  'HAP-python[QRCode]\'')
            print('Enter this code in your HomeKit app on your iOS device: {}'
                  .format(self.pincode.decode()))

    def run_at_interval(seconds):
        """Decorator that runs decorated method in a while loop, which repeats every
        ``seconds`` until the ``Accessory.run_sentinel`` is set.

        .. code-block:: python

            @Accessory.run_at_interval(3)
            def run(self):
                print("Hello again world!")

        :param seconds: The amount of seconds to wait for the event to be set.
            Determines the interval on which the decorated method will be called.
        :type seconds: float
        """
        # decorator returns a decorator with the argument it got
        def _repeat(func):
            def _wrapper(self, *args, **kwargs):
                while not self.run_sentinel.wait(seconds):
                    func(self, *args, **kwargs)
            return _wrapper
        return _repeat

    def run(self):
        """Called when the Accessory should start doing its thing.

        Called when HAP server is running, advertising is set, etc.
        """
        pass

    def stop(self):
        """Called when the Accessory should stop what is doing and clean up any resources.
        """
        pass

    # Driver

    def publish(self, value, sender):
<<<<<<< HEAD
        """Append AID and IID of the sender and forward it to the broker.
=======
        """Append AID and IID of the sender and forward it to the driver.
>>>>>>> 93d8f4f6

        Characteristics call this method to send updates.

        .. note:: The method will not fail if the driver is not set - it will do nothing.

        :param data: Data to publish, usually from a Characteristic.
        :type data: dict

        :param sender: The Service or Characteristic from which the call originated.
        :type: Service or Characteristic
        """
        if self.driver is None:
            return

        acc_data = {
<<<<<<< HEAD
            "aid": self.aid,
            "iid": self.iid_manager.get_iid(sender),
            "value": value,
=======
            HAP_REPR_AID: self.aid,
            HAP_REPR_IID: self.iid_manager.get_iid(sender),
            HAP_REPR_VALUE: value,
>>>>>>> 93d8f4f6
        }
        self.driver.publish(acc_data)


class AsyncAccessory(Accessory):

    def run_at_interval(seconds):
        """Decorator that runs decorated method in a while loop, which repeats every
        ``seconds`` until the ``Accessory.aio_stop_event`` is set.

        .. code-block:: python

            @AsyncAccessory.run_at_interval(3)
            async def run(self):
                print("Hello again world!")

        :param seconds: The amount of seconds to wait for the event to be set.
            Determines the interval on which the decorated method will be called.
        :type seconds: float
        """
        # decorator returns a decorator with the argument it got
        def _repeat(func):
            async def _wrapper(self, *args, **kwargs):
                while not await util.event_wait(self.aio_stop_event,
                                                seconds,
                                                self.event_loop):
                    await func(self, *args, **kwargs)
            return _wrapper
        return _repeat

    async def run(self):
        """Override in the implementation if needed.
        """
        pass


class Bridge(AsyncAccessory):
    """A representation of a HAP bridge.

    A `Bridge` can have multiple `Accessories`.
    """

    category = CATEGORY_BRIDGE

    def __init__(self, display_name, mac=None, pincode=None,
                 iid_manager=None, setup_id=None):
        aid = STANDALONE_AID
        # A Bridge cannot be Bridge, hence talks directly to HAP clients.
        # Thus, we need a mac.
        mac = mac or util.generate_mac()
        super().__init__(display_name, aid=aid, mac=mac, pincode=pincode,
                         iid_manager=iid_manager, setup_id=setup_id)
        self.accessories = {}  # aid: acc

    def set_sentinel(self, run_sentinel, aio_stop_event, event_loop):
        """Set the same sentinel to all contained accessories."""
        super().set_sentinel(run_sentinel, aio_stop_event, event_loop)
        for acc in self.accessories.values():
            acc.set_sentinel(run_sentinel, aio_stop_event, event_loop)

    def add_accessory(self, acc):
        """Add the given ``Accessory`` to this ``Bridge``.

        Every ``Accessory`` in a ``Bridge`` must have an AID and this AID must be
        unique among all the ``Accessories`` in the same `Bridge`. If the given
        ``Accessory``'s AID is None, a unique AID will be assigned to it. Otherwise,
        it will be verified that the AID is not the standalone aid (``STANDALONE_AID``)
        and that there is no other ``Accessory`` already in this ``Bridge`` with that AID.

        .. note:: A ``Bridge`` cannot be added to another ``Bridge``.

        :param acc: The ``Accessory`` to be bridged.
        :type acc: Accessory

        :raise ValueError: When the given ``Accessory`` is of category ``CATEGORY_BRIDGE``
            or if the AID of the ``Accessory`` clashes with another ``Accessory`` already in this
            ``Bridge``.
        """
        if acc.category == CATEGORY_BRIDGE:
            raise ValueError("Bridges cannot be bridged")

        if acc.aid is None:
            # For some reason AID=7 gets unsupported. See issue #61
            acc.aid = next(aid for aid in itertools.count(2)
                           if aid != 7 and aid not in self.accessories)
        elif acc.aid == self.aid or acc.aid in self.accessories:
            raise ValueError("Duplicate AID found when attempting to add accessory")

        self.accessories[acc.aid] = acc

    def set_driver(self, driver):
        super().set_driver(driver)
        for _, acc in self.accessories.items():
            acc.driver = driver

    def to_HAP(self):
        """Returns a HAP representation of itself and all contained accessories.

        .. seealso:: Accessory.to_HAP
        """
        hap_rep = [super().to_HAP()]

        for acc in self.accessories.values():
            hap_rep.append(acc.to_HAP())

        return hap_rep

    def get_characteristic(self, aid, iid):
        """.. seealso:: Accessory.to_HAP
        """
        if self.aid == aid:
            return self.iid_manager.get_obj(iid)

        acc = self.accessories.get(aid)
        if acc is None:
            return None

        return acc.get_characteristic(aid, iid)

    async def _wrap_in_thread(self, method):
        """Coroutine which starts the given method in a thread.
        """
        # Not going through event_loop.run_in_executor, because this thread may never
        # terminate.
        threading.Thread(target=method).start()

    async def run(self):
        """Schedule tasks for each of the accessories' run method.
        """
        tasks = []
        for acc in self.accessories.values():
            if isinstance(acc, AsyncAccessory):
                task = self.event_loop.create_task(acc.run())
            else:
                task = self.event_loop.create_task(self._wrap_in_thread(acc.run))
            tasks.append(task)
        await asyncio.gather(*tasks, loop=self.event_loop)

    def stop(self):
        """Calls stop() on all contained accessories."""
        super().stop()
        for acc in self.accessories.values():
            acc.stop()


def get_topic(aid, iid):
    return str(aid) + '.' + str(iid)<|MERGE_RESOLUTION|>--- conflicted
+++ resolved
@@ -368,11 +368,7 @@
     # Driver
 
     def publish(self, value, sender):
-<<<<<<< HEAD
-        """Append AID and IID of the sender and forward it to the broker.
-=======
         """Append AID and IID of the sender and forward it to the driver.
->>>>>>> 93d8f4f6
 
         Characteristics call this method to send updates.
 
@@ -388,15 +384,9 @@
             return
 
         acc_data = {
-<<<<<<< HEAD
-            "aid": self.aid,
-            "iid": self.iid_manager.get_iid(sender),
-            "value": value,
-=======
             HAP_REPR_AID: self.aid,
             HAP_REPR_IID: self.iid_manager.get_iid(sender),
             HAP_REPR_VALUE: value,
->>>>>>> 93d8f4f6
         }
         self.driver.publish(acc_data)
 
