import asyncio
import base64
import socket
import random
import binascii
import sys


ALPHANUM = '0123456789ABCDEFGHIJKLMNOPQRSTUVWXYZ'
HEX_DIGITS = '0123456789ABCDEF'

rand = random.SystemRandom()


def get_local_address():
    """
    Grabs the local IP address using a socket.

    :return: Local IP Address in IPv4 format.
    :rtype: str
    """
    # TODO: try not to talk 8888 for this
    s = socket.socket(socket.AF_INET, socket.SOCK_DGRAM)
    try:
        s.connect(("8.8.8.8", 80))
        addr = s.getsockname()[0]
    finally:
        s.close()
    return addr


def long_to_bytes(n):
    """
    Convert a ``long int`` to ``bytes``

    :param n: Long Integer
    :type n: int

    :return: ``long int`` in ``bytes`` format.
    :rtype: bytes
    """
    byteList = list()
    x = 0
    off = 0
    while x != n:
        b = (n >> off) & 0xFF
        byteList.append(b)
        x = x | (b << off)
        off += 8
    byteList.reverse()
    return bytes(byteList)


def generate_mac():
    """
    Generates a fake mac address used in broadcast.

    :return: MAC address in format XX:XX:XX:XX:XX:XX
    :rtype: str
    """
    return "{}{}:{}{}:{}{}:{}{}:{}{}:{}{}".format(
        *(rand.choice(HEX_DIGITS) for _ in range(12)))


def generate_setup_id():
    """
    Generates a random Setup ID for an ``Accessory`` or ``Bridge``.

    Used in QR codes and the setup hash.

    :return: 4 digit alphanumeric code.
    :rtype: str
    """
    return ''.join([
        rand.choice(ALPHANUM)
        for i in range(4)
    ])


def generate_pincode():
    """
    Generates a random pincode.

    :return: pincode in format ``xxx-xx-xxx``
    :rtype: bytearray
    """
    return '{}{}{}-{}{}-{}{}{}'.format(
        *(rand.randint(0, 9) for i in range(8))
    ).encode('ascii')


def b2hex(bts):
    """Produce a hex string representation of the given bytes.

    :param bts: bytes to convert to hex.
    :type bts: bytes
    :rtype: str
    """
    return binascii.hexlify(bts).decode("ascii")


def hex2b(hex):
    """Produce bytes from the given hex string representation.

    :param hex: hex string
    :type hex: str
    :rtype: bytes
    """
    return binascii.unhexlify(hex.encode("ascii"))


tohex = bytes.hex if sys.version_info >= (3, 5) else b2hex
"""Python-version-agnostic tohex function. Equivalent to bytes.hex in python 3.5+.
"""

fromhex = bytes.fromhex if sys.version_info >= (3, 5) else hex2b
"""Python-version-agnostic fromhex function. Equivalent to bytes.fromhex in python 3.5+.
"""


<<<<<<< HEAD
def toBase64Str(bytesInput) -> str:
    """
    :param bytesInput: The bytes to encode.
    :type bytesInput: bytes

    :return: A base64-encoded str.
    :rtype: str
    """
    return base64.b64encode(bytesInput).decode('utf-8')


def base64ToBytes(strInput) -> bytes:
    """
    """
    return base64.b64decode(strInput.encode('utf-8'))
=======
def to_base64_str(bytes_input) -> str:
    return base64.b64encode(bytes_input).decode('utf-8')


def base64_to_bytes(str_input) -> bytes:
    return base64.b64decode(str_input.encode('utf-8'))


def byte_bool(boolv):
    return b'\x01' if boolv else b'\x00'
>>>>>>> d87c9535


async def event_wait(event, timeout, loop=None):
    """Wait for the given event to be set or for the timeout to expire.

    :param event: The event to wait for.
    :type event: asyncio.Event

    :param timeout: The timeout for which to wait, in seconds.
    :type timeout: float

    :return: ``event.is_set()``
    :rtype: bool
    """
    try:
        await asyncio.wait_for(event.wait(), timeout, loop=loop)
    except asyncio.TimeoutError:
        pass
    return event.is_set()<|MERGE_RESOLUTION|>--- conflicted
+++ resolved
@@ -118,23 +118,6 @@
 """
 
 
-<<<<<<< HEAD
-def toBase64Str(bytesInput) -> str:
-    """
-    :param bytesInput: The bytes to encode.
-    :type bytesInput: bytes
-
-    :return: A base64-encoded str.
-    :rtype: str
-    """
-    return base64.b64encode(bytesInput).decode('utf-8')
-
-
-def base64ToBytes(strInput) -> bytes:
-    """
-    """
-    return base64.b64decode(strInput.encode('utf-8'))
-=======
 def to_base64_str(bytes_input) -> str:
     return base64.b64encode(bytes_input).decode('utf-8')
 
@@ -145,7 +128,6 @@
 
 def byte_bool(boolv):
     return b'\x01' if boolv else b'\x00'
->>>>>>> d87c9535
 
 
 async def event_wait(event, timeout, loop=None):
