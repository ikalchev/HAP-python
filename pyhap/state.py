"""Module for `State` class."""
<<<<<<< HEAD
from typing import Dict
from uuid import UUID
=======
from typing import List, Optional, Union
>>>>>>> 7675cc5f

from cryptography.hazmat.primitives.asymmetric import ed25519

from pyhap import util
from pyhap.const import (
    CLIENT_PROP_PERMS,
    DEFAULT_CONFIG_VERSION,
    DEFAULT_PORT,
    MAX_CONFIG_VERSION,
)

ADMIN_BIT = 0x01


class State:
    """Class to store all (semi-)static information.

    That includes all needed for setup of driver and pairing.
    """

    addreses: List[str]

    def __init__(
        self,
        *,
        address: Optional[Union[str, List[str]]] = None,
        mac=None,
        pincode=None,
        port=None
    ):
        """Initialize a new object. Create key pair.

        Must be called with keyword arguments.
        """
        if address:
            if isinstance(address, str):
                self.addresses = [address]
            else:
                self.addresses = address
        else:
            self.addresses = [util.get_local_address()]
        self.mac = mac or util.generate_mac()
        self.pincode = pincode or util.generate_pincode()
        self.port = port or DEFAULT_PORT
        self.setup_id = util.generate_setup_id()

        self.config_version = DEFAULT_CONFIG_VERSION
        self.paired_clients = {}
        self.client_properties = {}

        self.private_key = ed25519.Ed25519PrivateKey.generate()
        self.public_key = self.private_key.public_key()
        self.uuid_to_bytes: Dict[UUID, bytes] = {}
        self.accessories_hash = None

    @property
    def address(self) -> str:
        """Return the first address for backwards compat."""
        return self.addresses[0]

    # ### Pairing ###
    @property
    def paired(self) -> bool:
        """Return if main accessory is currently paired."""
        return len(self.paired_clients) > 0

    def is_admin(self, client_uuid: UUID) -> bool:
        """Check if a paired client is an admin."""
        if client_uuid not in self.client_properties:
            return False
        return bool(self.client_properties[client_uuid][CLIENT_PROP_PERMS] & ADMIN_BIT)

    def add_paired_client(
        self, client_username_bytes: bytes, client_public: bytes, perms: bytes
    ) -> None:
        """Add a given client to dictionary of paired clients.

        :param client_username_bytes: The client's user id bytes.
        :type client_username_bytes: bytes

        :param client_public: The client's public key
            (not the session public key).
        :type client_public: bytes
        """
        client_username_str = client_username_bytes.decode("utf-8")
        client_uuid = UUID(client_username_str)
        self.uuid_to_bytes[client_uuid] = client_username_bytes
        self.paired_clients[client_uuid] = client_public
        self.client_properties[client_uuid] = {CLIENT_PROP_PERMS: ord(perms)}

    def remove_paired_client(self, client_uuid: UUID) -> None:
        """Remove a given client from dictionary of paired clients.

        :param client_uuid: The client's UUID.
        :type client_uuid: uuid.UUID
        """
        self.paired_clients.pop(client_uuid)
        self.client_properties.pop(client_uuid)
        self.uuid_to_bytes.pop(client_uuid, None)

        # All pairings must be removed when the last admin is removed
        if not any(self.is_admin(client_uuid) for client_uuid in self.paired_clients):
            self.paired_clients.clear()
            self.client_properties.clear()

    def set_accessories_hash(self, accessories_hash):
        """Set the accessories hash and increment the config version if needed."""
        if self.accessories_hash == accessories_hash:
            return False
        self.accessories_hash = accessories_hash
        self.increment_config_version()
        return True

    def increment_config_version(self):
        """Increment the config version."""
        self.config_version += 1
        if self.config_version > MAX_CONFIG_VERSION:
            self.config_version = 1<|MERGE_RESOLUTION|>--- conflicted
+++ resolved
@@ -1,10 +1,6 @@
 """Module for `State` class."""
-<<<<<<< HEAD
-from typing import Dict
+from typing import Dict, List, Optional, Union
 from uuid import UUID
-=======
-from typing import List, Optional, Union
->>>>>>> 7675cc5f
 
 from cryptography.hazmat.primitives.asymmetric import ed25519
 
