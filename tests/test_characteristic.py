--- conflicted
+++ resolved
@@ -201,9 +201,7 @@
     char = Characteristic.from_dict('Test Char', json_dict)
     assert char.display_name == 'Test Char'
     assert char.type_id == uuid
-<<<<<<< HEAD
     assert char.properties == {'Format': 'int', 'Permissions': 'read'}
-
 
 class TestCharacteristic(unittest.TestCase):
 
@@ -362,7 +360,4 @@
         char.properties['Permissions'] = []
         with patch.object(char, 'broker') as mock_broker:
             hap_repr = char.to_HAP()
-        self.assertNotIn('value', hap_repr)
-=======
-    assert char.properties == {'Format': 'int', 'Permissions': 'read'}
->>>>>>> 930b6e65
+        self.assertNotIn('value', hap_repr)