# Changelog

All notable changes to this project will be documented in this file (since version `1.1.8`).
If you notice that something is missing, please open an issue or submit a PR.

The format is based on [Keep a Changelog](http://keepachangelog.com/en/1.0.0/).

<!--
Sections
### Added
### Changed
### Deprecated
### Fixed
### Breaking Changes
### Developers
-->


## [Unreleased]

### Added
- Added `getter_callback` to Characteristics. [#90](https://github.com/ikalchev/HAP-python/pull/90)
- The `pincode` can now be assigned as a parameter for the driver. [#120](https://github.com/ikalchev/HAP-python/pull/120)

### Changed
- Improved documentation for version `2.0.0`. [#114](https://github.com/ikalchev/HAP-python/pull/114)

### Deprecated
- The `accessory` and `bridge` parameter `mac` and `pincode` are now deprecated. [#120](https://github.com/ikalchev/HAP-python/pull/120)
- `Accessory.config_changed`, use `driver.config_changed` instead. [#120](https://github.com/ikalchev/HAP-python/pull/120)
- `Accessory.paired`, use `driver.state.paired` instead. [#120](https://github.com/ikalchev/HAP-python/pull/120)

### Fixed
- Typo in log message in `accessory_driver.stop`. [#112](https://github.com/ikalchev/HAP-python/pull/112)

### Breaking Changes
- Moved all accessories from `pyhap.accessories` to an `accessories` folder at the root
of the project. [#115](https://github.com/ikalchev/HAP-python/pull/115)
- Removed unused method `accessory.create`. [#117](https://github.com/ikalchev/HAP-python/pull/117)
- Removed `iid_manager` and `setup_id` parameter from `accessory` and `bridge` `init` calls. [#117](https://github.com/ikalchev/HAP-python/pull/117)

### Developers
- The `driver` event loop name changed from `event_loop` to `loop`. [#107](https://github.com/ikalchev/HAP-python/pull/107)
<<<<<<< HEAD
- `pyhap.accessories` is now a native namespace package. See `pyhap/accessories/README.md`
for details on how to integrate third party Accessories.
[#115](https://github.com/ikalchev/HAP-python/pull/115)
=======
- Added static code checks. To run them locally use `tox -e lint` and `tox -e pylint`. [#118](https://github.com/ikalchev/HAP-python/pull/118)
- Added `State` helper class to keep track of (semi-)static information. [#120](https://github.com/ikalchev/HAP-python/pull/120)
- Variables that are related to pairing and storing static information have been moved to `driver.state`. That includes from `accessory`: `config_version`, `mac`, `setup_id`, `private_key`, `public_key` and `paired_clients` as well as the `add_paired_client` and `removed_paired_client` methods. For `accessory_driver`: `address` and `port`. [#120](https://github.com/ikalchev/HAP-python/pull/120)

>>>>>>> e92529a5


## [2.0.0] - 2018-05-04

### Added
- New helper methods to run the `run` method repeatedly, until the driver is stopped. `Accessory.repeat(time)` or `AsyncAccessory.repeat(time)`. [#74](https://github.com/ikalchev/HAP-python/pull/74)
- New helper method `service.configure_char`. Shortcut to configuring a characteristic. [#84](https://github.com/ikalchev/HAP-python/pull/84)
- Characteristics and Services can now be created from a json dictionary with `from_dict`. [#85](https://github.com/ikalchev/HAP-python/pull/85)
- Added helper method to enable easy override of the `AccessoryInformation` service. [#102](https://github.com/ikalchev/HAP-python/pull/102)
- Added helper method to load a service and chars and add it to an accessory. [#102](https://github.com/ikalchev/HAP-python/pull/102)

### Changed
- Accessory.run method is now called through an event loop. You can either inherit from `Accessory` like before: The `run` method will be wrapped in a thread. Or inherit from `AsyncAccessory` and implement `async def run`. This will lead to the execution in the event loop. [#74](https://github.com/ikalchev/HAP-python/pull/74)
- Scripts are now located in a separate directory: `scripts`. [#81](https://github.com/ikalchev/HAP-python/pull/81)
- `driver.start` starts the event loop with `loop.run_forever()`. [#83](https://github.com/ikalchev/HAP-python/pull/83)
- Debug logs for `char.set_value` and `char.client_update_value`. [#99](https://github.com/ikalchev/HAP-python/pull/99)
- Changed default values associated with the `AccessoryInformation` service. [#102](https://github.com/ikalchev/HAP-python/pull/102)
- `Accessory._set_services` is now deprecated. Instead services should be initialized in the accessories `init` method. [#102](https://github.com/ikalchev/HAP-python/pull/102)

### Fixed
- Overriding properties now checks that value is still a valid value, otherwise value will be set to the default value. [#82](https://github.com/ikalchev/HAP-python/pull/82)
- The `AccessoryInformation` service will always have the `iid=1`. [#102](https://github.com/ikalchev/HAP-python/pull/102)

### Breaking Changes
- With introduction of async methods the min required Python version changes to `3.5`. [#74](https://github.com/ikalchev/HAP-python/pull/74)
- The `Accessory.Category` class was removed and the `Category` constants moved to `pyhap/const.py` with the naming: `CATEGORY_[OLD_NAME]` (e.g. `CATEGORY_OTHER`) [#86](https://github.com/ikalchev/HAP-python/pull/86)
- Updated `Accessories` to work with changes. [#74](https://github.com/ikalchev/HAP-python/pull/74), [#89](https://github.com/ikalchev/HAP-python/pull/89)
- Renamed `Accessory.broker` to `Accessory.Driver`. `acc.set_broker` is now `acc.set_driver`. [#104](https://github.com/ikalchev/HAP-python/pull/104)
- QR Code is now optional. It requires `pip install HAP-python[QRCode]`. [#103](https://github.com/ikalchev/HAP-python/pull/103)
- `Loader.get_serv_loader` and `Loader.get_char_loader` are replaced by `Loader.get_loader`, since it now handles loading chars and services in one class. [#108](https://github.com/ikalchev/HAP-python/pull/108)

### Developers
- `to_HAP` methods don't require the `iid_manager` any more [#84](https://github.com/ikalchev/HAP-python/pull/84), [#85](https://github.com/ikalchev/HAP-python/pull/85)
- `Service._add_chars` is now integrated in `Service.add_characteristic` [85](https://github.com/ikalchev/HAP-python/pull/85)
- `driver.update_advertisment` is now `driver.update_advertisement` [85](https://github.com/ikalchev/HAP-python/pull/85)
- `TypeLoader`, `CharLoader` and `ServiceLoader` are now combined into the `Loader` with the new methods `get_char` and `get_service` to load new chars and services. [85](https://github.com/ikalchev/HAP-python/pull/85)
- Moved some constants to `pyhap/const.py` and removed `HAP_FORMAT`, `HAP_UNITS` and `HAP_PERMISSIONS` in favor for `HAP_FORMAT_[OLD_FORMAT]`, etc. [#86](https://github.com/ikalchev/HAP-python/pull/86)
- Updated tests and added new test dependency `pytest-timeout` [#88](https://github.com/ikalchev/HAP-python/pull/88)
- Rewrote `IIDManager` and split `IIDManager.remove` into `remove_obj` and `remove_iid`. [#100](https://github.com/ikalchev/HAP-python/pull/100)
- `requirements.txt` file has been added for min, `requirements_all.txt` covers all requirements. [#103](https://github.com/ikalchev/HAP-python/pull/103)



## [1.1.9] - 2018-04-06

### Breaking Changes
- `Characteristics` are now initialized with only `display_name`, `type_id` and `properties` as parameter. Removed `value` and `broker`. [73](https://github.com/ikalchev/HAP-python/pull/73)
- Split `Characteristic.set_value` method into `set_value` and `client_update_value`. `set_value` is intended to send value updates to HomeKit, it won't call the `setter_callback` anymore. `client_update_value` is now used by the `driver` to update the `value` of the char accordingly and call `setter_callback`. It will also notify any other clients about the value change. [73](https://github.com/ikalchev/HAP-python/pull/73)

### Developers
- Removed `Characteristic.NotConfiguredError`. [73](https://github.com/ikalchev/HAP-python/pull/73)
- Updated tests. [73](https://github.com/ikalchev/HAP-python/pull/73)
- `Characteristic.to_HAP` doesn't require the `iid_manager` any more. [73](https://github.com/ikalchev/HAP-python/pull/73)
- `Characteristic.notify` doesn't check if broker is set anymore. [73](https://github.com/ikalchev/HAP-python/pull/73)
- Added helper function `Characteristic._get_default_value`. [73](https://github.com/ikalchev/HAP-python/pull/73)
- Added helper function `Characterisitc.to_valid_value`. [73](https://github.com/ikalchev/HAP-python/pull/73)



## [1.1.8] - 2018-03-29

### Added
- New method `Characteristic.override_properties`. [#66](https://github.com/ikalchev/HAP-python/pull/62)
- Added new `Apple-defined` types. Please check the [commit](https://github.com/ikalchev/HAP-python/commit/eaccedb8ba5a5a90b71584a477a19aa099e3cf8f) to see which have changed.

### Changed
- Driver calls `char.set_value` now with `should_notify=True` instead of `False` to notify other clients about the value change as well. [#62](https://github.com/ikalchev/HAP-python/pull/62)

### Fixes
- Accessories with `AID=7` stopped working [#61](https://github.com/ikalchev/HAP-python/pull/61). Don't assign it to new accessories.

### Breaking Changes
- Default value for `ValidValues` parameter is now the `valid value` with the least value. Mostly `0` or `1`. [#57](https://github.com/ikalchev/HAP-python/pull/57)
- Removed the deprecated method `char.get_value`. [#67](https://github.com/ikalchev/HAP-python/pull/67)
- Removed optional characteristics (`Service.opt_characteristics`) from the service characterization. They have been handled similar to `Service.characteristics` internally. They are still part of `pyhap/resources/services.json` however. [#67](https://github.com/ikalchev/HAP-python/pull/67)
- Updated the `Apple-defined` types. Unsupported once have been removed. Please check the [commit](https://github.com/ikalchev/HAP-python/commit/eaccedb8ba5a5a90b71584a477a19aa099e3cf8f) to see which have changed.

### Developers
- Removed `Characteristic._create_hap_template()` and merged it into `Characteristic.to_HAP`. [#66](https://github.com/ikalchev/HAP-python/pull/66)
- Removed `char.has_valid_values` and replaced it with runtime checks. [#66](https://github.com/ikalchev/HAP-python/pull/66)
- Added a `requirements_all.txt` file. [#65](https://github.com/ikalchev/HAP-python/pull/65)



## [1.1.7] - 2018-02-25

No changelog for this version has been added yet.<|MERGE_RESOLUTION|>--- conflicted
+++ resolved
@@ -34,24 +34,16 @@
 - Typo in log message in `accessory_driver.stop`. [#112](https://github.com/ikalchev/HAP-python/pull/112)
 
 ### Breaking Changes
-- Moved all accessories from `pyhap.accessories` to an `accessories` folder at the root
-of the project. [#115](https://github.com/ikalchev/HAP-python/pull/115)
+- Moved all accessories from `pyhap.accessories` to an `accessories` folder at the root of the project. [#115](https://github.com/ikalchev/HAP-python/pull/115)
 - Removed unused method `accessory.create`. [#117](https://github.com/ikalchev/HAP-python/pull/117)
 - Removed `iid_manager` and `setup_id` parameter from `accessory` and `bridge` `init` calls. [#117](https://github.com/ikalchev/HAP-python/pull/117)
 
 ### Developers
 - The `driver` event loop name changed from `event_loop` to `loop`. [#107](https://github.com/ikalchev/HAP-python/pull/107)
-<<<<<<< HEAD
-- `pyhap.accessories` is now a native namespace package. See `pyhap/accessories/README.md`
-for details on how to integrate third party Accessories.
-[#115](https://github.com/ikalchev/HAP-python/pull/115)
-=======
+- `pyhap.accessories` is now a native namespace package. See `pyhap/accessories/README.md` for details on how to integrate third party Accessories. [#115](https://github.com/ikalchev/HAP-python/pull/115)
 - Added static code checks. To run them locally use `tox -e lint` and `tox -e pylint`. [#118](https://github.com/ikalchev/HAP-python/pull/118)
 - Added `State` helper class to keep track of (semi-)static information. [#120](https://github.com/ikalchev/HAP-python/pull/120)
 - Variables that are related to pairing and storing static information have been moved to `driver.state`. That includes from `accessory`: `config_version`, `mac`, `setup_id`, `private_key`, `public_key` and `paired_clients` as well as the `add_paired_client` and `removed_paired_client` methods. For `accessory_driver`: `address` and `port`. [#120](https://github.com/ikalchev/HAP-python/pull/120)
-
->>>>>>> e92529a5
-
 
 ## [2.0.0] - 2018-05-04
 
