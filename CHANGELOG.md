# Changelog

All notable changes to this project will be documented in this file (since version `1.1.8`).  
If you notice that something is missing, please open an issue or submit a PR.

The format is based on [Keep a Changelog](http://keepachangelog.com/en/1.0.0/).


## [Unreleased]

### Changed
- Improved documentation for version `2.0.0`. [#114](https://github.com/ikalchev/HAP-python/pull/114)

### Fixed
- Typo in log message in `accessory_driver.stop`. [#112](https://github.com/ikalchev/HAP-python/pull/112)

### Breaking Changes
- Removed unused method `accessory.create`. [#117](https://github.com/ikalchev/HAP-python/pull/117)
- Removed `iid_manager` and `setup_id` parameter from `accessory` and `bridge` `init` calls. [#117](https://github.com/ikalchev/HAP-python/pull/117)

### Developers
- The `driver` event loop name changed from `event_loop` to `loop`. [#107](https://github.com/ikalchev/HAP-python/pull/107)



## [2.0.0] - 2018-05-04

### Added
- New helper methods to run the `run` method repeatedly, until the driver is stopped. `Accessory.repeat(time)` or `AsyncAccessory.repeat(time)`. [#74](https://github.com/ikalchev/HAP-python/pull/74)
- New helper method `service.configure_char`. Shortcut to configuring a characteristic. [#84](https://github.com/ikalchev/HAP-python/pull/84)
- Characteristics and Services can now be created from a json dictionary with `from_dict`. [#85](https://github.com/ikalchev/HAP-python/pull/85)
<<<<<<< HEAD
- Added `getter_callback` to Characteristics. [#90](https://github.com/ikalchev/HAP-python/pull/90)
=======
- Added helper method to enable easy override of the `AccessoryInformation` service. [#102](https://github.com/ikalchev/HAP-python/pull/102)
- Added helper method to load a service and chars and add it to an accessory. [#102](https://github.com/ikalchev/HAP-python/pull/102)
>>>>>>> 3b5d26e7

### Changed
- Accessory.run method is now called through an event loop. You can either inherit from `Accessory` like before: The `run` method will be wrapped in a thread. Or inherit from `AsyncAccessory` and implement `async def run`. This will lead to the execution in the event loop. [#74](https://github.com/ikalchev/HAP-python/pull/74)
- Scripts are now located in a separate directory: `scripts`. [#81](https://github.com/ikalchev/HAP-python/pull/81)
- `driver.start` starts the event loop with `loop.run_forever()`. [#83](https://github.com/ikalchev/HAP-python/pull/83)
- Debug logs for `char.set_value` and `char.client_update_value`. [#99](https://github.com/ikalchev/HAP-python/pull/99)
- Changed default values associated with the `AccessoryInformation` service. [#102](https://github.com/ikalchev/HAP-python/pull/102)
- `Accessory._set_services` is now deprecated. Instead services should be initialized in the accessories `init` method. [#102](https://github.com/ikalchev/HAP-python/pull/102)

### Fixed
- Overriding properties now checks that value is still a valid value, otherwise value will be set to the default value. [#82](https://github.com/ikalchev/HAP-python/pull/82)
- The `AccessoryInformation` service will always have the `iid=1`. [#102](https://github.com/ikalchev/HAP-python/pull/102)

### Breaking Changes
- With introduction of async methods the min required Python version changes to `3.5`. [#74](https://github.com/ikalchev/HAP-python/pull/74)
- The `Accessory.Category` class was removed and the `Category` constants moved to `pyhap/const.py` with the naming: `CATEGORY_[OLD_NAME]` (e.g. `CATEGORY_OTHER`) [#86](https://github.com/ikalchev/HAP-python/pull/86)
- Updated `Accessories` to work with changes. [#74](https://github.com/ikalchev/HAP-python/pull/74), [#89](https://github.com/ikalchev/HAP-python/pull/89)
- Renamed `Accessory.broker` to `Accessory.Driver`. `acc.set_broker` is now `acc.set_driver`. [#104](https://github.com/ikalchev/HAP-python/pull/104)
- QR Code is now optional. It requires `pip install HAP-python[QRCode]`. [#103](https://github.com/ikalchev/HAP-python/pull/103)
- `Loader.get_serv_loader` and `Loader.get_char_loader` are replaced by `Loader.get_loader`, since it now handles loading chars and services in one class. [#108](https://github.com/ikalchev/HAP-python/pull/108)

### Developers
- `to_HAP` methods don't require the `iid_manager` any more [#84](https://github.com/ikalchev/HAP-python/pull/84), [#85](https://github.com/ikalchev/HAP-python/pull/85)
- `Service._add_chars` is now integrated in `Service.add_characteristic` [85](https://github.com/ikalchev/HAP-python/pull/85)
- `driver.update_advertisment` is now `driver.update_advertisement` [85](https://github.com/ikalchev/HAP-python/pull/85)
- `TypeLoader`, `CharLoader` and `ServiceLoader` are now combined into the `Loader` with the new methods `get_char` and `get_service` to load new chars and services. [85](https://github.com/ikalchev/HAP-python/pull/85)
- Moved some constants to `pyhap/const.py` and removed `HAP_FORMAT`, `HAP_UNITS` and `HAP_PERMISSIONS` in favor for `HAP_FORMAT_[OLD_FORMAT]`, etc. [#86](https://github.com/ikalchev/HAP-python/pull/86)
- Updated tests and added new test dependency `pytest-timeout` [#88](https://github.com/ikalchev/HAP-python/pull/88)
- Rewrote `IIDManager` and split `IIDManager.remove` into `remove_obj` and `remove_iid`. [#100](https://github.com/ikalchev/HAP-python/pull/100)
- `requirements.txt` file has been added for min, `requirements_all.txt` covers all requirements. [#103](https://github.com/ikalchev/HAP-python/pull/103)



## [1.1.9] - 2018-04-06

### Breaking Changes
- `Characteristics` are now initialized with only `display_name`, `type_id` and `properties` as parameter. Removed `value` and `broker`. [73](https://github.com/ikalchev/HAP-python/pull/73)
- Split `Characteristic.set_value` method into `set_value` and `client_update_value`. `set_value` is intended to send value updates to HomeKit, it won't call the `setter_callback` anymore. `client_update_value` is now used by the `driver` to update the `value` of the char accordingly and call `setter_callback`. It will also notify any other clients about the value change. [73](https://github.com/ikalchev/HAP-python/pull/73)

### Developers
- Removed `Characteristic.NotConfiguredError`. [73](https://github.com/ikalchev/HAP-python/pull/73)
- Updated tests. [73](https://github.com/ikalchev/HAP-python/pull/73)
- `Characteristic.to_HAP` doesn't require the `iid_manager` any more. [73](https://github.com/ikalchev/HAP-python/pull/73)
- `Characteristic.notify` doesn't check if broker is set anymore. [73](https://github.com/ikalchev/HAP-python/pull/73)
- Added helper function `Characteristic._get_default_value`. [73](https://github.com/ikalchev/HAP-python/pull/73)
- Added helper function `Characterisitc.to_valid_value`. [73](https://github.com/ikalchev/HAP-python/pull/73)



## [1.1.8] - 2018-03-29

### Added
- New method `Characteristic.override_properties`. [#66](https://github.com/ikalchev/HAP-python/pull/62)
- Added new `Apple-defined` types. Please check the [commit](https://github.com/ikalchev/HAP-python/commit/eaccedb8ba5a5a90b71584a477a19aa099e3cf8f) to see which have changed.

### Changed
- Driver calls `char.set_value` now with `should_notify=True` instead of `False` to notify other clients about the value change as well. [#62](https://github.com/ikalchev/HAP-python/pull/62)

### Fixes
- Accessories with `AID=7` stopped working [#61](https://github.com/ikalchev/HAP-python/pull/61). Don't assign it to new accessories.

### Breaking Changes
- Default value for `ValidValues` parameter is now the `valid value` with the least value. Mostly `0` or `1`. [#57](https://github.com/ikalchev/HAP-python/pull/57)
- Removed the deprecated method `char.get_value`. [#67](https://github.com/ikalchev/HAP-python/pull/67)
- Removed optional characteristics (`Service.opt_characteristics`) from the service characterization. They have been handled similar to `Service.characteristics` internally. They are still part of `pyhap/resources/services.json` however. [#67](https://github.com/ikalchev/HAP-python/pull/67)
- Updated the `Apple-defined` types. Unsupported once have been removed. Please check the [commit](https://github.com/ikalchev/HAP-python/commit/eaccedb8ba5a5a90b71584a477a19aa099e3cf8f) to see which have changed.

### Developers
- Removed `Characteristic._create_hap_template()` and merged it into `Characteristic.to_HAP`. [#66](https://github.com/ikalchev/HAP-python/pull/66)
- Removed `char.has_valid_values` and replaced it with runtime checks. [#66](https://github.com/ikalchev/HAP-python/pull/66)
- Added a `requirements_all.txt` file. [#65](https://github.com/ikalchev/HAP-python/pull/65)



## [1.1.7] - 2018-02-25

No changelog for this version has been added yet.<|MERGE_RESOLUTION|>--- conflicted
+++ resolved
@@ -29,12 +29,9 @@
 - New helper methods to run the `run` method repeatedly, until the driver is stopped. `Accessory.repeat(time)` or `AsyncAccessory.repeat(time)`. [#74](https://github.com/ikalchev/HAP-python/pull/74)
 - New helper method `service.configure_char`. Shortcut to configuring a characteristic. [#84](https://github.com/ikalchev/HAP-python/pull/84)
 - Characteristics and Services can now be created from a json dictionary with `from_dict`. [#85](https://github.com/ikalchev/HAP-python/pull/85)
-<<<<<<< HEAD
 - Added `getter_callback` to Characteristics. [#90](https://github.com/ikalchev/HAP-python/pull/90)
-=======
 - Added helper method to enable easy override of the `AccessoryInformation` service. [#102](https://github.com/ikalchev/HAP-python/pull/102)
 - Added helper method to load a service and chars and add it to an accessory. [#102](https://github.com/ikalchev/HAP-python/pull/102)
->>>>>>> 3b5d26e7
 
 ### Changed
 - Accessory.run method is now called through an event loop. You can either inherit from `Accessory` like before: The `run` method will be wrapped in a thread. Or inherit from `AsyncAccessory` and implement `async def run`. This will lead to the execution in the event loop. [#74](https://github.com/ikalchev/HAP-python/pull/74)
